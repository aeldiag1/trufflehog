#!/usr/bin/env python
# -*- coding: utf-8 -*-

from __future__ import absolute_import
import shutil
import sys
import math
import datetime
import argparse
import tempfile
import os
import re
import json
import stat
from git import Repo
<<<<<<< HEAD
from git import NULL_TREE
=======
try:
    from defaultRegexes.regexChecks import regexes
except ImportError:
    from truffleHog.defaultRegexes.regexChecks import regexes
>>>>>>> 107d907d

def main():
    parser = argparse.ArgumentParser(description='Find secrets hidden in the depths of git.')
    parser.add_argument('--json', dest="output_json", action="store_true", help="Output in JSON")
    parser.add_argument("--regex", dest="do_regex", action="store_true", help="Enable high signal regex checks")
    parser.add_argument("--rules", dest="rules", help="Ignore default regexes and source from json list file")
    parser.add_argument("--entropy", dest="do_entropy", help="Enable entropy checks")
    parser.add_argument("--since_commit", dest="since_commit", help="Only scan from a given commit hash")
    parser.add_argument("--max_depth", dest="max_depth", help="The max commit depth to go back when searching for secrets")
    parser.add_argument('git_url', type=str, help='URL for secret searching')
    parser.set_defaults(regex=False)
    parser.set_defaults(rules={})
    parser.set_defaults(max_depth=1000000)
    parser.set_defaults(since_commit=None)
    parser.set_defaults(entropy=True)
    args = parser.parse_args()
    rules = {}
    if args.rules:
        try:
            with open(args.rules, "r") as ruleFile:
                rules = json.loads(ruleFile.read())
                for rule in rules:
                    rules[rule] = re.compile(rules[rule])
        except (IOError, ValueError) as e:
            raise("Error reading rules file")
        for regex in dict(regexes):
            del regexes[regex]
        for regex in rules:
            regexes[regex] = rules[regex]
    do_entropy = str2bool(args.do_entropy)
    output = find_strings(args.git_url, args.since_commit, args.max_depth, args.output_json, args.do_regex, do_entropy)
    project_path = output["project_path"]
    shutil.rmtree(project_path, onerror=del_rw)

def str2bool(v):
    if v == None:
        return True
    if v.lower() in ('yes', 'true', 't', 'y', '1'):
        return True
    elif v.lower() in ('no', 'false', 'f', 'n', '0'):
        return False
    else:
        raise argparse.ArgumentTypeError('Boolean value expected.')


BASE64_CHARS = "ABCDEFGHIJKLMNOPQRSTUVWXYZabcdefghijklmnopqrstuvwxyz0123456789+/="
HEX_CHARS = "1234567890abcdefABCDEF"

def del_rw(action, name, exc):
    os.chmod(name, stat.S_IWRITE)
    os.remove(name)

def shannon_entropy(data, iterator):
    """
    Borrowed from http://blog.dkbza.org/2007/05/scanning-data-for-entropy-anomalies.html
    """
    if not data:
        return 0
    entropy = 0
    for x in iterator:
        p_x = float(data.count(x))/len(data)
        if p_x > 0:
            entropy += - p_x*math.log(p_x, 2)
    return entropy


def get_strings_of_set(word, char_set, threshold=20):
    count = 0
    letters = ""
    strings = []
    for char in word:
        if char in char_set:
            letters += char
            count += 1
        else:
            if count > threshold:
                strings.append(letters)
            letters = ""
            count = 0
    if count > threshold:
        strings.append(letters)
    return strings

class bcolors:
    HEADER = '\033[95m'
    OKBLUE = '\033[94m'
    OKGREEN = '\033[92m'
    WARNING = '\033[93m'
    FAIL = '\033[91m'
    ENDC = '\033[0m'
    BOLD = '\033[1m'
    UNDERLINE = '\033[4m'

def clone_git_repo(git_url):
    project_path = tempfile.mkdtemp()
    Repo.clone_from(git_url, project_path)
    return project_path

def print_results(printJson, issue):
    commit_time = issue['date']
    branch_name = issue['branch']
    prev_commit = issue['commit']
    printableDiff = issue['printDiff']
    commitHash = issue['commitHash']
    reason = issue['reason']
    path = issue['path']

    if printJson:
        print(json.dumps(issue, sort_keys=True, indent=4))
    else:
        print("~~~~~~~~~~~~~~~~~~~~~")
        reason = "{}Reason: {}{}".format(bcolors.OKGREEN, reason, bcolors.ENDC)
        print(reason)
        dateStr = "{}Date: {}{}".format(bcolors.OKGREEN, commit_time, bcolors.ENDC)
        print(dateStr)
        hashStr = "{}Hash: {}{}".format(bcolors.OKGREEN, commitHash, bcolors.ENDC)
        print(hashStr)
        filePath = "{}Filepath: {}{}".format(bcolors.OKGREEN, path, bcolors.ENDC)
        print(filePath)

        if sys.version_info >= (3, 0):
            branchStr = "{}Branch: {}{}".format(bcolors.OKGREEN, branch_name, bcolors.ENDC)
            print(branchStr)
            commitStr = "{}Commit: {}{}".format(bcolors.OKGREEN, prev_commit, bcolors.ENDC)
            print(commitStr)
            print(printableDiff)
        else:
            branchStr = "{}Branch: {}{}".format(bcolors.OKGREEN, branch_name.encode('utf-8'), bcolors.ENDC)
            print(branchStr)
            commitStr = "{}Commit: {}{}".format(bcolors.OKGREEN, prev_commit.encode('utf-8'), bcolors.ENDC)
            print(commitStr)
            print(printableDiff.encode('utf-8'))
        print("~~~~~~~~~~~~~~~~~~~~~")

def find_entropy(printableDiff, commit_time, branch_name, prev_commit, blob, commitHash):
    stringsFound = []
    lines = printableDiff.split("\n")
    for line in lines:
        for word in line.split():
            base64_strings = get_strings_of_set(word, BASE64_CHARS)
            hex_strings = get_strings_of_set(word, HEX_CHARS)
            for string in base64_strings:
                b64Entropy = shannon_entropy(string, BASE64_CHARS)
                if b64Entropy > 4.5:
                    stringsFound.append(string)
                    printableDiff = printableDiff.replace(string, bcolors.WARNING + string + bcolors.ENDC)
            for string in hex_strings:
                hexEntropy = shannon_entropy(string, HEX_CHARS)
                if hexEntropy > 3:
                    stringsFound.append(string)
                    printableDiff = printableDiff.replace(string, bcolors.WARNING + string + bcolors.ENDC)
    entropicDiff = None
    if len(stringsFound) > 0:
        entropicDiff = {}
        entropicDiff['date'] = commit_time
        entropicDiff['path'] = blob.b_path if blob.b_path else blob.a_path
        entropicDiff['branch'] = branch_name
        entropicDiff['commit'] = prev_commit.message
        entropicDiff['diff'] = blob.diff.decode('utf-8', errors='replace')
        entropicDiff['stringsFound'] = stringsFound
        entropicDiff['printDiff'] = printableDiff
        entropicDiff['commitHash'] = commitHash
        entropicDiff['reason'] = "High Entropy"
    return entropicDiff

def regex_check(printableDiff, commit_time, branch_name, prev_commit, blob, commitHash, custom_regexes={}):
    if custom_regexes:
        secret_regexes = custom_regexes
    else:
        secret_regexes = regexes
    regex_matches = []
    for key in secret_regexes:
        found_strings = secret_regexes[key].findall(printableDiff)
        for found_string in found_strings:
            found_diff = printableDiff.replace(printableDiff, bcolors.WARNING + found_string + bcolors.ENDC)
        if found_strings:
            foundRegex = {}
            foundRegex['date'] = commit_time
            foundRegex['path'] = blob.b_path if blob.b_path else blob.a_path
            foundRegex['branch'] = branch_name
            foundRegex['commit'] = prev_commit.message
            foundRegex['diff'] = blob.diff.decode('utf-8', errors='replace')
            foundRegex['stringsFound'] = found_strings
            foundRegex['printDiff'] = found_diff
            foundRegex['reason'] = key
            foundRegex['commitHash'] = commitHash
            regex_matches.append(foundRegex)
    return regex_matches




def find_strings(git_url, since_commit=None, max_depth=None, printJson=False, do_regex=False, do_entropy=True, custom_regexes={}):
    output = {"foundIssues": []}
    project_path = clone_git_repo(git_url)
    repo = Repo(project_path)
    already_searched = set()

    for remote_branch in repo.remotes.origin.fetch():
        since_commit_reached = False
        branch_name = remote_branch.name.split('/')[1]
        try:
            repo.git.checkout(remote_branch, b=branch_name)
        except:
            pass

        prev_commit = None
        for curr_commit in repo.iter_commits(max_count=max_depth):
            commitHash = curr_commit.hexsha
            if commitHash == since_commit:
                since_commit_reached = True
            if since_commit and since_commit_reached:
                prev_commit = curr_commit
                continue

            # if not prev_commit, then curr_commit is the newest commit. And we have nothing to diff with.
            # But we will diff the first commit with NULL_TREE here to check the oldest code.
            # In this way, no commit will be missed.
            if not prev_commit:
                prev_commit = list(repo.iter_commits(max_count=max_depth))[-1]
                diff = prev_commit.diff(NULL_TREE, create_patch=True)
            else:
                diff = prev_commit.diff(curr_commit, create_patch=True)
<<<<<<< HEAD

            # avoid searching the same diffs
            hashes = str(prev_commit) + str(curr_commit)
            if hashes in already_searched:
                prev_commit = curr_commit
                continue
            already_searched.add(hashes)

            for blob in diff:
                printableDiff = blob.diff.decode('utf-8', errors='replace')
                if printableDiff.startswith("Binary files"):
                    continue
                commit_time =  datetime.datetime.fromtimestamp(prev_commit.committed_date).strftime('%Y-%m-%d %H:%M:%S')
                foundIssues = []
                if do_entropy:
                    entropicDiff = find_entropy(printableDiff, commit_time, branch_name, prev_commit, blob, commitHash)
                    if entropicDiff:
                        foundIssues.append(entropicDiff)
                if do_regex:
                    found_regexes = regex_check(printableDiff, commit_time, branch_name, prev_commit, blob, commitHash)
                    foundIssues += found_regexes
                for foundIssue in foundIssues:
                    print_results(printJson, foundIssue)
                output["foundIssues"] += foundIssues
=======
                for blob in diff:
                    printableDiff = blob.diff.decode('utf-8', errors='replace')
                    if printableDiff.startswith("Binary files"):
                        continue
                    commit_time =  datetime.datetime.fromtimestamp(prev_commit.committed_date).strftime('%Y-%m-%d %H:%M:%S')
                    foundIssues = []
                    if do_entropy:
                        entropicDiff = find_entropy(printableDiff, commit_time, branch_name, prev_commit, blob, commitHash)
                        if entropicDiff:
                            foundIssues.append(entropicDiff)
                    if do_regex:
                        found_regexes = regex_check(printableDiff, commit_time, branch_name, prev_commit, blob, commitHash, custom_regexes)
                        foundIssues += found_regexes
                    for foundIssue in foundIssues:
                        print_results(printJson, foundIssue)
                    output["foundIssues"] += foundIssues
>>>>>>> 107d907d

            prev_commit = curr_commit
    output["project_path"] = project_path 
    output["clone_uri"] = git_url 
    return output

if __name__ == "__main__":
    main()<|MERGE_RESOLUTION|>--- conflicted
+++ resolved
@@ -13,14 +13,11 @@
 import json
 import stat
 from git import Repo
-<<<<<<< HEAD
 from git import NULL_TREE
-=======
 try:
     from defaultRegexes.regexChecks import regexes
 except ImportError:
     from truffleHog.defaultRegexes.regexChecks import regexes
->>>>>>> 107d907d
 
 def main():
     parser = argparse.ArgumentParser(description='Find secrets hidden in the depths of git.')
@@ -240,19 +237,10 @@
             # But we will diff the first commit with NULL_TREE here to check the oldest code.
             # In this way, no commit will be missed.
             if not prev_commit:
-                prev_commit = list(repo.iter_commits(max_count=max_depth))[-1]
-                diff = prev_commit.diff(NULL_TREE, create_patch=True)
+                diff = curr_commit.diff(NULL_TREE, create_patch=True)
+                prev_commit = curr_commit
             else:
                 diff = prev_commit.diff(curr_commit, create_patch=True)
-<<<<<<< HEAD
-
-            # avoid searching the same diffs
-            hashes = str(prev_commit) + str(curr_commit)
-            if hashes in already_searched:
-                prev_commit = curr_commit
-                continue
-            already_searched.add(hashes)
-
             for blob in diff:
                 printableDiff = blob.diff.decode('utf-8', errors='replace')
                 if printableDiff.startswith("Binary files"):
@@ -264,33 +252,15 @@
                     if entropicDiff:
                         foundIssues.append(entropicDiff)
                 if do_regex:
-                    found_regexes = regex_check(printableDiff, commit_time, branch_name, prev_commit, blob, commitHash)
+                    found_regexes = regex_check(printableDiff, commit_time, branch_name, prev_commit, blob, commitHash, custom_regexes)
                     foundIssues += found_regexes
                 for foundIssue in foundIssues:
                     print_results(printJson, foundIssue)
                 output["foundIssues"] += foundIssues
-=======
-                for blob in diff:
-                    printableDiff = blob.diff.decode('utf-8', errors='replace')
-                    if printableDiff.startswith("Binary files"):
-                        continue
-                    commit_time =  datetime.datetime.fromtimestamp(prev_commit.committed_date).strftime('%Y-%m-%d %H:%M:%S')
-                    foundIssues = []
-                    if do_entropy:
-                        entropicDiff = find_entropy(printableDiff, commit_time, branch_name, prev_commit, blob, commitHash)
-                        if entropicDiff:
-                            foundIssues.append(entropicDiff)
-                    if do_regex:
-                        found_regexes = regex_check(printableDiff, commit_time, branch_name, prev_commit, blob, commitHash, custom_regexes)
-                        foundIssues += found_regexes
-                    for foundIssue in foundIssues:
-                        print_results(printJson, foundIssue)
-                    output["foundIssues"] += foundIssues
->>>>>>> 107d907d
 
             prev_commit = curr_commit
-    output["project_path"] = project_path 
-    output["clone_uri"] = git_url 
+    output["project_path"] = project_path
+    output["clone_uri"] = git_url
     return output
 
 if __name__ == "__main__":
